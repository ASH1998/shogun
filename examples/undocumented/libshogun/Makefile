--- conflicted
+++ resolved
@@ -80,11 +80,8 @@
 		  library_cover_tree \
 		  kernel_machine_train_locked \
 		  statistics \
-<<<<<<< HEAD
 		  statistics_quadratic_time_mmd \
-=======
 		  transfer_multitasklsregression
->>>>>>> f621fdfd
 
 all: $(TARGETS)
 
