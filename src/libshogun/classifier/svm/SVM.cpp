--- conflicted
+++ resolved
@@ -14,11 +14,7 @@
 #include "base/Parallel.h"
 
 #include "classifier/svm/SVM.h"
-<<<<<<< HEAD
 #include "classifier/svm/MKL.h"
-=======
-#include "kernel/CombinedKernel.h"
->>>>>>> f267987d
 
 #include <string.h>
 
@@ -489,53 +485,4 @@
 		SG_ERROR( "cannot compute objective, labels or kernel not set\n");
 
 	return regularizer+loss;
-}
-
-
-// assumes that all constraints are satisfied
-float64_t CSVM::compute_mkl_dual_objective()
-{
-	int32_t n=get_num_support_vectors();
-	float64_t mkl_obj=0;
-
-	if (labels && kernel && kernel->get_kernel_type() == K_COMBINED)
-	{
-		CKernel* kn = ((CCombinedKernel*)kernel)->get_first_kernel();
-		while (kn)
-		{
-			float64_t sum=0;
-			for (int32_t i=0; i<n; i++)
-			{
-				int32_t ii=get_support_vector(i);
-
-				for (int32_t j=0; j<n; j++)
-				{
-					int32_t jj=get_support_vector(j);
-					sum+=get_alpha(i)*get_alpha(j)*kn->kernel(ii,jj);
-				}
-			}
-
-			if (mkl_norm==1.0)
-				mkl_obj = CMath::max(mkl_obj, sum);
-			else
-				mkl_obj += CMath::pow(sum, mkl_norm/(mkl_norm-1));
-
-			kn = ((CCombinedKernel*) kernel)->get_next_kernel();
-		}
-
-		if (mkl_norm==1.0)
-			mkl_obj=-0.5*mkl_obj;
-		else
-			mkl_obj= -0.5*CMath::pow(mkl_obj, (mkl_norm-1)/mkl_norm);
-
-		for (int32_t i=0; i<n; i++)
-		{
-			int32_t ii=get_support_vector(i);
-			mkl_obj+=get_alpha(i)*labels->get_label(ii);
-		}
-	}
-	else
-		SG_ERROR( "cannot compute objective, labels or kernel not set\n");
-
-	return -mkl_obj;
 }