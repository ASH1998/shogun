--- conflicted
+++ resolved
@@ -97,13 +97,10 @@
 	K_MULTIQUADRIC = 360,
 	K_EXPONENTIAL = 370,
 	K_SPHERICAL = 380,
-<<<<<<< HEAD
-	K_POWER = 390,
-	K_LOG = 400
-=======
 	K_SPLINE = 390,
-	K_ANOVA = 400
->>>>>>> 01a33a73
+	K_ANOVA = 400,
+	K_POWER = 410,
+	K_LOG = 420
 };
 
 enum EKernelProperty
